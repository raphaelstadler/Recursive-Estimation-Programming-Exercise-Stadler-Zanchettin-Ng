function [posEst,oriEst,radiusEst, posVar,oriVar,radiusVar,estState] = Estimator(estState,actuate,sense,tm,knownConst,designPart)
% [posEst,oriEst,posVar,oriVar,baseEst,baseVar,estState] =
% 	Estimator(estState,actuate,sense,tm,knownConst,designPart)
%
% The estimator.
%
% The Estimator function shall be used for both estimator design parts; the
% input argument designPart is used to distinguish the two:
%   designPart==1  -> Part 1
%   designPart==2  -> Part 2
%
% The function will be called in two different modes:
% If tm==0, the estimator is initialized; otherwise the estimator does an
% iteration step (compute estimates for the time step k).
%
% Inputs:
%   estState        previous estimator state (time step k-1)
%                   May be defined by the user (for example as a struct).
%   actuate         control input u(k-1), [1x2]-vector
%                   actuate(1): u_v(k-1), drive wheel angular velocity
%                   actuate(2): u_r(k-1), drive wheel angle
%   sense           sensor measurements z(k), [1x2]-vector, INF if no
%                   measurement
%                   sense(1): z_d(k), distance measurement
%                   sense(2): z_r(k), orientation measurement
%   tm              time, scalar
%                   If tm==0 initialization, otherwise estimator
%                   iteration step.
%   knownConst      known constants (from KnownConstants.m)
%   designPart      variable to distinguish the estimator design part
%                       designPart==1  -> Part 1
%                       designPart==2  -> Part 2
%
% Outputs:
%   posEst          position estimate (time step k), [1x2]-vector
%                   posEst(1): x position estimate
%                   posEst(2): y position estimate
%   oriEst          orientation estimate (time step k), scalar
%   radiusEst       estimate of wheel radius W (time step k), scalar
%   posVar          variance of position estimate (time step k), [1x2]-vector
%                   posVar(1): x position variance
%                   posVar(2): y position variance
%   oriVar          variance of orientation estimate (time step k), scalar
%   radiusVar       variance of wheel radius estimate (time step k), scalar
%   estState        current estimator state (time step k)
%                   Will be input to this function at the next call.
%
%
% Class:
% Recursive Estimation
% Spring 2015
% Programming Exercise 1
%
% --
% ETH Zurich
% Institute for Dynamic Systems and Control
% Raffaello D'Andrea, Michael Muehlebach
% michaemu@ethz.ch
%
% --
% Revision history
% [19.04.11, ST]    first version by Sebastian Trimpe
% [30.04.12, PR]    adapted version for spring 2012, added unknown wheel
%                   radius
% [06.05.13, MH]    2013 version
% [24.04.15, MM]    2015 version


%% Mode 1: Initialization
if (tm == 0)
<<<<<<< HEAD
    % posEst / posVar
    % =====================
    % Initial position estimation posEst = [x(0), y(0)] = [x0, y0]
    % (x0, y0) uniformly distributed between [-p_bar,p_bar]
    p_bar = knownConst.TranslationStartBound;
    x0 = 0;     %   E[ unifrnd(-p_bar,p_bar) ]
    y0 = 0;     %   E[ unifrnd(-p_bar,p_bar) ]
    posEst = [x0, y0];
    
    posVar = [(p_bar^2)/3, (p_bar^2)/3];    % Var(unif(-p_bar,p_bar)) can be calculated like that
    
    % oriEst
    % =====================
    r_bar = knownConst.RotationStartBound;
    oriEst = 0; %   E[ unifrnd(-r_bar, r_bar) ]
    
    oriVar = (r_bar^2)/3;
    
    % radiusEst / radiusVar
    % =====================
    gamma = knownConst.WheelRadiusError;
    radiusEst = knownConst.NominalWheelRadius;  % E[ W0 + unifrnd(-gamma,gamma) ]
    
    radiusVar = (gamma^2)/3;
=======
    % Do the initialization of your estimator here!
    %uniform distribution between [-b1,b1]
    %posEst = [unifrnd(-b1,b1) , unifrnd(-b1,b1)];
    b1 = knownConst.TranslationStartBound;
    posEst = [0,0];
    posVar = [(b1^2)/3 , (b1^2)/3];
    %uniform distribution between [-b2,b2]
    %oriEst = unifrnd(0,b2) + unifrnd(0,b2) - b2;
    b2 = knownConst.RotationStartBound;
    oriEst = 0;
    oriVar = (b2^2)/3;
    %radius W0 plups uniform distribution between [-b3,b3]
    %radiusEst = knownConst.NominalWheelRadius + unifrnd(-b3,b3);
    b3 = knownConst.WheelRadiusError;
    radiusEst = knownConst.NominalWheelRadius;
    radiusVar = (b3^2)/3;
>>>>>>> 46452561
    
    field1 = 'Est';
    value1 = {[posEst';oriEst;radiusEst]};
    field2 = 'Var';
    value2 = {[posVar(1),         0,      0,         0;
                       0, posVar(2),      0,         0;
                       0,         0, oriVar,         0;
                       0,         0,      0, radiusVar] };
    field3 = 'Time';
    value3 = {tm};    
    estState = struct(field1,value1,field2,value2,field3,value3);
    return;
end


%% Mode 2: Estimator iteration.
% If we get this far tm is not equal to zero, and we are no longer
% initializing.  Run the estimator.
% x = [x,y,r,W]
% TODO v = [gamma];

B = knownConst.WheelBase;

<<<<<<< HEAD
% TODO v = [gamma];
% X = [x,y,r,W]
% q(t,x) = X_dot    (Note that, actuate u is constant during time period, noise v set to zero)
q = @(t,x) [ x(4)*actuate(1)*cos(actuate(2))*cos(x(3)); % x_dot = s_v*cos(u_r*cos(r) = W*u_v*cos(u_r)*cos(r)
             x(4)*actuate(1)*cos(actuate(2))*sin(x(3)); % y_dot = s_t*sin(r) = W*u_v*cos(u_r)*cos(r)
                    -x(4)*actuate(1)*sin(actuate(2))/B; % r_dot = s_r = -s_v*sin(u_r)/B = -W*u_v*sin(u_r)/B
                                                     0];% W_dot = 0
                                
% A = partial_der(q,X)
A = @(x) [ 0, 0, -x(4)*actuate(1)*cos(actuate(2))*sin(x(3)), actuate(1)*cos(actuate(2))*cos(x(3));  % partial_der(x,X)
           0, 0,  x(4)*actuate(1)*cos(actuate(2))*cos(x(3)), actuate(1)*cos(actuate(2))*sin(x(3));  % partial_der(y,X)
           0, 0,                                          0,        -actuate(1)*sin(actuate(2))/B;  % partial_der(r,X)
           0, 0,                                          0,                                    0]; % partial_der(W,X)
=======
q = @(t,x) [ x(4)*actuate(1)*cos(actuate(2))*cos(x(3));
             x(4)*actuate(1)*cos(actuate(2))*sin(x(3));
                    -x(4)*actuate(1)*sin(actuate(2))/B;
                                                     0];
                                                 
A = @(x) [ 0, 0, -x(4)*actuate(1)*cos(actuate(2))*sin(x(3)), actuate(1)*cos(actuate(2))*cos(x(3));
           0, 0,  x(4)*actuate(1)*cos(actuate(2))*cos(x(3)), actuate(1)*cos(actuate(2))*sin(x(3));           
           0, 0,                                          0,        -actuate(1)*sin(actuate(2))/B;
           0, 0,                                          0,                                    0];
>>>>>>> 46452561

% TODO it is right that gamma is a noise??
% TODO: Probably not, it should be considered as a constant bias
% L = partial_der(q,v)
L = @(x) [actuate(1)*cos(actuate(2))*cos(x(3)); 
          actuate(1)*cos(actuate(2))*sin(x(3)); 
                 -actuate(1)*sin(actuate(2))/B; 
                                             0];
                                         
Q = 0;%(knownConst.WheelRadiusError^2)/3;


%TODO This is my idea to resolve between (k-1)T and tm=kT????
tspan = [estState.Time,tm];

xm = estState.Est;
[~,Y] = ode45(q,tspan,xm);
xp = Y(end,:)';

Pm = estState.Var;
[~,Y] = ode45(@(t,X)mRiccati(t, X, A(xp), L(xp), Q), tspan, Pm(:));
Pp = Y(end,:)';
Pp = reshape(Pp, size(A(xp)));


if(not(sense(1) == Inf))
    if(not(sense(2) == Inf))
        h = @(x) [ x(3);
           sqrt(x(1)^2+x(2)^2)];
        H = @(x) [                          0,                          0, 1, 0;
           x(1)/(sqrt(x(1)^2+x(2)^2)), x(2)/(sqrt(x(1)^2+x(2)^2)), 0, 0];
        M = eye(2);
        R = [ knownConst.CompassNoise,                          0; 
                            0, (knownConst.DistNoise^2)/6];
        K = Pp*H(xp).'/(H(xp)*Pp*H(xp).' + M*R*M.');

        xm = xp + K*(sense' - h(xp));
        Pm = (eye(4) - K*H(xp))*Pp;
    else
        h = @(x) x(3);
        H = @(x) [0, 0, 1, 0];
        M = 1;
        R = knownConst.CompassNoise;
        K = Pp*H(xp).'/(H(xp)*Pp*H(xp).' + M*R*M.');
        xm = xp + K*(sense(1) - h(xp));
        Pm = (1 - K*H(xp))*Pp;  
    end
else
    if(not(sense == Inf))
        h = @(x) sqrt(x(1)^2+x(2)^2);
        H = @(x) [x(1)/(sqrt(x(1)^2+x(2)^2)), x(2)/(sqrt(x(1)^2+x(2)^2)), 0, 0];
        M = 1;
        R = (knownConst.DistNoise^2)/6;
        K = Pp*H(xp).'/(H(xp)*Pp*H(xp).' + M*R*M.');
        xm = xp + K*(sense(2) - h(xp));
        Pm = (1 - K*H(xp))*Pp;
    else
        xm = xp;
        Pm = Pp;
    end 
end

posEst = [xm(1) xm(2)];
posVar = [Pm(1,1),Pm(2,2)];
oriEst = xm(3);
oriVar = Pm(3,3);
radiusEst = xm(4);
radiusVar = Pm(4,4);

%%TODO ??
field1 = 'Est';
value1 = {xm};
field2 = 'Var';
value2 = {Pm};
field3 = 'Time';
value3 = {tm};
estState = struct(field1,value1,field2,value2,field3,value3);
end

function dP = mRiccati(t, P, A, L, Q)
    %Convert from "n^2"-by-1 to "n"-by-"n"
    P = reshape(P, size(A));
    %Determine derivative
    dP = A*P + P*A.' + L*Q*L.'; 
    %Convert from "n"-by-"n" to "n^2"-by-1
    dP = dP(:); 
end<|MERGE_RESOLUTION|>--- conflicted
+++ resolved
@@ -68,50 +68,24 @@
 
 %% Mode 1: Initialization
 if (tm == 0)
-<<<<<<< HEAD
-    % posEst / posVar
-    % =====================
-    % Initial position estimation posEst = [x(0), y(0)] = [x0, y0]
-    % (x0, y0) uniformly distributed between [-p_bar,p_bar]
-    p_bar = knownConst.TranslationStartBound;
-    x0 = 0;     %   E[ unifrnd(-p_bar,p_bar) ]
-    y0 = 0;     %   E[ unifrnd(-p_bar,p_bar) ]
-    posEst = [x0, y0];
-    
-    posVar = [(p_bar^2)/3, (p_bar^2)/3];    % Var(unif(-p_bar,p_bar)) can be calculated like that
-    
-    % oriEst
-    % =====================
-    r_bar = knownConst.RotationStartBound;
-    oriEst = 0; %   E[ unifrnd(-r_bar, r_bar) ]
-    
-    oriVar = (r_bar^2)/3;
-    
-    % radiusEst / radiusVar
-    % =====================
-    gamma = knownConst.WheelRadiusError;
-    radiusEst = knownConst.NominalWheelRadius;  % E[ W0 + unifrnd(-gamma,gamma) ]
-    
-    radiusVar = (gamma^2)/3;
-=======
     % Do the initialization of your estimator here!
     %uniform distribution between [-b1,b1]
     %posEst = [unifrnd(-b1,b1) , unifrnd(-b1,b1)];
     b1 = knownConst.TranslationStartBound;
     posEst = [0,0];
     posVar = [(b1^2)/3 , (b1^2)/3];
-    %uniform distribution between [-b2,b2]
+    %triangolar distribution between [-b2,b2]
     %oriEst = unifrnd(0,b2) + unifrnd(0,b2) - b2;
     b2 = knownConst.RotationStartBound;
     oriEst = 0;
-    oriVar = (b2^2)/3;
+    oriVar = (b2^2)/6;
     %radius W0 plups uniform distribution between [-b3,b3]
     %radiusEst = knownConst.NominalWheelRadius + unifrnd(-b3,b3);
     b3 = knownConst.WheelRadiusError;
     radiusEst = knownConst.NominalWheelRadius;
     radiusVar = (b3^2)/3;
->>>>>>> 46452561
     
+    %%TODO ??
     field1 = 'Est';
     value1 = {[posEst';oriEst;radiusEst]};
     field2 = 'Var';
@@ -129,120 +103,67 @@
 %% Mode 2: Estimator iteration.
 % If we get this far tm is not equal to zero, and we are no longer
 % initializing.  Run the estimator.
-% x = [x,y,r,W]
-% TODO v = [gamma];
 
 B = knownConst.WheelBase;
 
-<<<<<<< HEAD
+% x = [x,y,r,W]
 % TODO v = [gamma];
-% X = [x,y,r,W]
-% q(t,x) = X_dot    (Note that, actuate u is constant during time period, noise v set to zero)
-q = @(t,x) [ x(4)*actuate(1)*cos(actuate(2))*cos(x(3)); % x_dot = s_v*cos(u_r*cos(r) = W*u_v*cos(u_r)*cos(r)
-             x(4)*actuate(1)*cos(actuate(2))*sin(x(3)); % y_dot = s_t*sin(r) = W*u_v*cos(u_r)*cos(r)
-                    -x(4)*actuate(1)*sin(actuate(2))/B; % r_dot = s_r = -s_v*sin(u_r)/B = -W*u_v*sin(u_r)/B
-                                                     0];% W_dot = 0
-                                
-% A = partial_der(q,X)
-A = @(x) [ 0, 0, -x(4)*actuate(1)*cos(actuate(2))*sin(x(3)), actuate(1)*cos(actuate(2))*cos(x(3));  % partial_der(x,X)
-           0, 0,  x(4)*actuate(1)*cos(actuate(2))*cos(x(3)), actuate(1)*cos(actuate(2))*sin(x(3));  % partial_der(y,X)
-           0, 0,                                          0,        -actuate(1)*sin(actuate(2))/B;  % partial_der(r,X)
-           0, 0,                                          0,                                    0]; % partial_der(W,X)
-=======
 q = @(t,x) [ x(4)*actuate(1)*cos(actuate(2))*cos(x(3));
              x(4)*actuate(1)*cos(actuate(2))*sin(x(3));
                     -x(4)*actuate(1)*sin(actuate(2))/B;
                                                      0];
                                                  
 A = @(x) [ 0, 0, -x(4)*actuate(1)*cos(actuate(2))*sin(x(3)), actuate(1)*cos(actuate(2))*cos(x(3));
-           0, 0,  x(4)*actuate(1)*cos(actuate(2))*cos(x(3)), actuate(1)*cos(actuate(2))*sin(x(3));           
-           0, 0,                                          0,        -actuate(1)*sin(actuate(2))/B;
-           0, 0,                                          0,                                    0];
->>>>>>> 46452561
+             0, 0,  x(4)*actuate(1)*cos(actuate(2))*cos(x(3)), actuate(1)*cos(actuate(2))*sin(x(3));           
+             0, 0,                                          0,        -actuate(1)*sin(actuate(2))/B;
+             0, 0,                                          0,                                    0];
+% TODO it is right that gamma is a noise??
+L = @(x) [actuate(1)*cos(actuate(2))*cos(x(3)); 
+            actuate(1)*cos(actuate(2))*sin(x(3)); 
+                   -actuate(1)*sin(actuate(2))/B; 
+                                               0];
+                                    
+H = @(x) [                         0,                          0, 1, 0;
+            x(1)/(sqrt(x(1)^2+x(2)^2)), x(2)/(sqrt(x(1)^2+x(2)^2)), 0, 0];
+M = eye(2);
 
-% TODO it is right that gamma is a noise??
-% TODO: Probably not, it should be considered as a constant bias
-% L = partial_der(q,v)
-L = @(x) [actuate(1)*cos(actuate(2))*cos(x(3)); 
-          actuate(1)*cos(actuate(2))*sin(x(3)); 
-                 -actuate(1)*sin(actuate(2))/B; 
-                                             0];
-                                         
-Q = 0;%(knownConst.WheelRadiusError^2)/3;
+Q = knownConst.WheelRadiusError;
+R = [knownConst.CompassNoise,                          0; 
+                           0, (knownConst.DistNoise^2)/6];
 
-
-%TODO This is my idea to resolve between (k-1)T and tm=kT????
+%TODO... how to resolve between (k-1)T and tm=kT????
 tspan = [estState.Time,tm];
 
 xm = estState.Est;
-[~,Y] = ode45(q,tspan,xm);
-xp = Y(end,:)';
+[T,Y] = ode45(q,tspan,xm);
+xp = Y(end,:);
 
 Pm = estState.Var;
-[~,Y] = ode45(@(t,X)mRiccati(t, X, A(xp), L(xp), Q), tspan, Pm(:));
-Pp = Y(end,:)';
+[T,Y] = ode45(@(t,X)mRiccati(t, X, A(xp), L(xp), Q), tspan, Pm(:));
+Pp = Y(end,:);
 Pp = reshape(Pp, size(A(xp)));
 
+posEst = [xp(1) xp(2)];
+oriEst = xp(3);
 
-if(not(sense(1) == Inf))
-    if(not(sense(2) == Inf))
-        h = @(x) [ x(3);
-           sqrt(x(1)^2+x(2)^2)];
-        H = @(x) [                          0,                          0, 1, 0;
-           x(1)/(sqrt(x(1)^2+x(2)^2)), x(2)/(sqrt(x(1)^2+x(2)^2)), 0, 0];
-        M = eye(2);
-        R = [ knownConst.CompassNoise,                          0; 
-                            0, (knownConst.DistNoise^2)/6];
-        K = Pp*H(xp).'/(H(xp)*Pp*H(xp).' + M*R*M.');
+posVar = [0,0];
+oriVar = 0;
 
-        xm = xp + K*(sense' - h(xp));
-        Pm = (eye(4) - K*H(xp))*Pp;
-    else
-        h = @(x) x(3);
-        H = @(x) [0, 0, 1, 0];
-        M = 1;
-        R = knownConst.CompassNoise;
-        K = Pp*H(xp).'/(H(xp)*Pp*H(xp).' + M*R*M.');
-        xm = xp + K*(sense(1) - h(xp));
-        Pm = (1 - K*H(xp))*Pp;  
-    end
-else
-    if(not(sense == Inf))
-        h = @(x) sqrt(x(1)^2+x(2)^2);
-        H = @(x) [x(1)/(sqrt(x(1)^2+x(2)^2)), x(2)/(sqrt(x(1)^2+x(2)^2)), 0, 0];
-        M = 1;
-        R = (knownConst.DistNoise^2)/6;
-        K = Pp*H(xp).'/(H(xp)*Pp*H(xp).' + M*R*M.');
-        xm = xp + K*(sense(2) - h(xp));
-        Pm = (1 - K*H(xp))*Pp;
-    else
-        xm = xp;
-        Pm = Pp;
-    end 
-end
-
-posEst = [xm(1) xm(2)];
-posVar = [Pm(1,1),Pm(2,2)];
-oriEst = xm(3);
-oriVar = Pm(3,3);
-radiusEst = xm(4);
-radiusVar = Pm(4,4);
+radiusEst = xp(4);
+radiusVar = 0;
 
 %%TODO ??
-field1 = 'Est';
-value1 = {xm};
-field2 = 'Var';
-value2 = {Pm};
-field3 = 'Time';
-value3 = {tm};
-estState = struct(field1,value1,field2,value2,field3,value3);
+    field1 = 'Est';
+    value1 = {xp};
+    field2 = 'Var';
+    value2 = {Pp};
+    field3 = 'Time';
+    value3 = {tm};    
+    estState = struct(field1,value1,field2,value2,field3,value3);
 end
 
 function dP = mRiccati(t, P, A, L, Q)
-    %Convert from "n^2"-by-1 to "n"-by-"n"
-    P = reshape(P, size(A));
-    %Determine derivative
-    dP = A*P + P*A.' + L*Q*L.'; 
-    %Convert from "n"-by-"n" to "n^2"-by-1
-    dP = dP(:); 
+    P = reshape(P, size(A)); %Convert from "n^2"-by-1 to "n"-by-"n"
+    dP = A.'*P + P*A + L*Q*L.'; %Determine derivative
+    dP = dP(:); %Convert from "n"-by-"n" to "n^2"-by-1
 end