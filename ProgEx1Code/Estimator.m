--- conflicted
+++ resolved
@@ -127,29 +127,17 @@
            0, 0,                                          0,        -actuate(1)*sin(actuate(2))/B;  % partial_der(r,X)
            0, 0,                                          0,                                    0]; % partial_der(W,X)
 
-% TODO it is right that gamma is a noise??
-% TODO: Probably not, it should be considered as a constant bias
-<<<<<<< HEAD
-% L = partial_der(q,v)
-% L = @(x) [actuate(1)*cos(actuate(2))*cos(x(3)); 
-%           actuate(1)*cos(actuate(2))*sin(x(3)); 
-%                  -actuate(1)*sin(actuate(2))/B; 
-%                                              0];
-L = eye(4);
-% Q = variance gamma                                         
-% Q = (knownConst.WheelRadiusError^2)/3;
-Q = zeros(4,4);
-Q(1,1) = .01;
-Q(2,2) = .01;
-Q(3,3) = .01;
-=======
-
 if designPart==1
     % The motion of the robot is corrupted by process noise, the properties
     % of which are unknown.
     % .: Do not take any process noise into account in the model
-    L = @(x) zeros(4,2);
-    Q = zeros(2,2);
+    %L = @(x) zeros(4);
+    %Q = zeros(4);
+    L = @(x) eye(4);
+    Q = zeros(4,4);
+    Q(1,1) = .1;
+    Q(2,2) = .1;
+    Q(3,3) = .01;
     
 elseif designPart==2
     % A model of the process noise is available. This model takes
@@ -167,12 +155,11 @@
     Q_v = knownConst.VelocityInputPSD;
     Q_r = knownConst.AngleInputPSD;
     Q = [Q_v,   0;
-         0,     Q_r];
+           0,     Q_r];
 else
     error('Invalid designPart chosen. Choose designPart==1 or designPart==2.');
 end
 
->>>>>>> aa39edfb
 
 %TODO This is my idea to resolve between (k-1)T and tm=kT????
 tspan = [estState.Time,tm];
@@ -180,143 +167,71 @@
 %% Step 1 (S1): Prior update/Prediction step
 %
 xm = estState.Est;
-<<<<<<< HEAD
-[~,Yx] = ode45(q,tspan,xm');
+[~,Yx] = ode45(q,tspan,xm'); % Solve x_dot = q(t,x) for t in tspan
 xp = Yx(end,:)';
 
 Pm = estState.Var;
+% Solve Riccati Matrix Equation:
+% P_dot = A*P + P*A' + L*Q*L'
 [~,Yp] = ode45(@(t,X)mRiccati(t, X, A, L, Q,Yx,tspan), tspan, Pm(:));
 Pp = Yp(end,:)';
 Pp = reshape(Pp, size(A(xp)));
 
 h = @(x) [ sqrt(x(1)^2+x(2)^2);
-                          x(3)];
-=======
-[~,Yx] = ode45(q,tspan,xm); % Solve x_dot = q(t,x) for t in tspan
-xp = Yx(end,:)';
-
-Pm = estState.Var;
-% Solve Riccati Matrix Equation:
-% P_dot = A*P + P*A' + L*Q*L'
-[~,Yp] = ode45(@(t,X)mRiccati(X, A(xp), L(xp), Q), tspan, Pm(:));
-Pp = Yp(end,:)';
-Pp = reshape(Pp, size(A(xp)));
-
+                         x(3)];
 
 %% Step 2 (S2): A posteriori update/Measurement update step
-%
->>>>>>> aa39edfb
 if(not(sense(1) == Inf))
-% Measurement for sensor 1 is available
+    % Measurement for sensor 1 is available
     if(not(sense(2) == Inf))
-<<<<<<< HEAD
+        % Measurement for sensor 2 is available
+        % Both sensors provide useable measurements.
+        % h_k = h(x(kT),w=0) = z(kT)
         H = @(x) [ x(1)/(sqrt(x(1)^2+x(2)^2)), x(2)/(sqrt(x(1)^2+x(2)^2)), 0, 0
                                             0,                          0, 1, 0];
     else
+        % Measurement for sensor 2 is not available
+        % Only sensor 1 provides useable measurement
+        % H_k = partial_der(h_k, x)
         H = @(x) [x(1)/(sqrt(x(1)^2+x(2)^2)), x(2)/(sqrt(x(1)^2+x(2)^2)), 0, 0;
                                            0,                          0, 0, 0];
-        hh = h(xp);      
-        sense(2) = hh(2); 
+        hh = h(xp);
+        sense(2) = hh(2);
     end
 else
+    % Measurement for sensor 1 is not available
     if(not(sense == Inf))
+        % Measurement for sensor 2 is available
+        % Only sensor 2 provides useable measurement
+        % H_k = partial_der(h_k, x)
         H = @(x) [0, 0, 0, 0;
                   0, 0, 1, 0];
-        hh = h(xp);      
-        sense(1) = hh(1);      
+        hh = h(xp);
+        sense(1) = hh(1);
     else
-        H = @(x) [0, 0, 0, 0;
-                  0, 0, 0, 0];
-        sense = h(xp)';
-=======
-    % Measurement for sensor 2 available:
-    % Both sensors provide useable measurements.
-        % h_k = h(x(kT),w=0) = z(kT)
-        h = @(x) [  x(3);
-                    sqrt(x(1)^2+x(2)^2)];
+    % Measurement for sensor 2 is not available
+    % Both sensors 1 and 2 do not provide useable measurements
+    % No new information available!
+    H = @(x) [0, 0, 0, 0;
+              0, 0, 0, 0];
+    sense = h(xp)';
+    end
+end
        
-        % H_k = partial_der(h_k, x)
-        H = @(x) [  0,                          0,                          1, 0;
-                    x(1)/(sqrt(x(1)^2+x(2)^2)), x(2)/(sqrt(x(1)^2+x(2)^2)), 0, 0];
-        
-        % M_k = partial_der(h_k, w)
-        M = eye(2);
-        
-        % R is the co-variance matrix of the noise w
-        sigma_r_sq = knownConst.CompassNoise;
-        sigma_d_sq = (knownConst.DistNoise^2)/6;    % Calculated from triangular pdf of CRV d
-        R = [   sigma_r_sq, 0;
-                0,          sigma_d_sq];
-        
-        % K: Kalman Gain matrix
-        K = Pp*H(xp).'/(H(xp)*Pp*H(xp).' + M*R*M.'); % TODO: Shouldn't this be handled with a propper matrix inverse?
-
-        % Measurement update
-        xm = xp + K*(sense' - h(xp));
-        Pm = (eye(4) - K*H(xp))*Pp;
-    else
-    % NO measurement for sensor 2:
-    % Only sensor 1 provides useable measurement
-        % h_k = h(x(kT),w(kT)) = z(kT)
-        h = @(x) x(3);
-        
-        % H_k = partial_der(h_k, x)
-        H = @(x) [0, 0, 1, 0];
-        
-        % M_k = partial_der(h_k, w)
-        M = 1;
-        
-        % R is the co-variance matrix of the noise w
-        sigma_r_sq = knownConst.CompassNoise;
-        R = sigma_r_sq;
-        
-        % K: Kalman Gain matrix
-        K = Pp*H(xp).'/(H(xp)*Pp*H(xp).' + M*R*M.'); % TODO: Shouldn't this be handled with a propper matrix inverse?
-        
-        % Measurement update
-        xm = xp + K*(sense(1) - h(xp));
-        Pm = (1 - K*H(xp))*Pp;  
-    end
-else
-% NO measurement for sensor 1
-    if(not(sense(2) == Inf))
-    % Measurement for sensor 2 available:
-    % Only sensor 2 provides useable measurement
-        % h_k = h(x(kT),w(kT)) = z(kT)
-        h = @(x) sqrt(x(1)^2+x(2)^2);
-        
-        % H_k = partial_der(h_k, x)
-        H = @(x) [x(1)/(sqrt(x(1)^2+x(2)^2)), x(2)/(sqrt(x(1)^2+x(2)^2)), 0, 0];
-        
-        % M_k = partial_der(h_k, w)
-        M = 1;
-        
-        % R is the co-variance matrix of the noise w
-        sigma_d_sq = (knownConst.DistNoise^2)/6;    % Calculated from triangular pdf of CRV d
-        R = sigma_d_sq;
-        
-        % K: Kalman Gain matrix
-        K = Pp*H(xp).'/(H(xp)*Pp*H(xp).' + M*R*M.'); % TODO: Shouldn't this be handled with a propper matrix inverse?
-       
-        % Measurement update        
-        xm = xp + K*(sense(2) - h(xp));
-        Pm = (1 - K*H(xp))*Pp;
-    else
-    % NO measurement for sensor 2 available:
-    % Both sensors 1 and 2 do not provide useable measurements
-        % Measurement update
-        % No new information available!
-        xm = xp;
-        Pm = Pp;
->>>>>>> aa39edfb
-    end 
-end
-
+% M_k = partial_der(h_k, w)
 M = eye(2);
-R = [ (knownConst.DistNoise^2)/6,                       0;
-                               0, knownConst.CompassNoise];
+
+% R is the co-variance matrix of the noise w
+% Calculated from triangular pdf of CRV d
+sigma_d_sq = (knownConst.DistNoise^2)/6;
+sigma_r_sq = knownConst.CompassNoise;
+R = [ sigma_d_sq,          0;
+               0, sigma_r_sq];
+           
+% K: Kalman Gain matrix
 K = Pp*H(xp).'/(H(xp)*Pp*H(xp).' + M*R*M.');
 
+% Measurement update
 xm = xp + K*(sense' - h(xp));
 Pm = (eye(4) - K*H(xp))*Pp;
         
@@ -337,14 +252,11 @@
 estState = struct(field1,value1,field2,value2,field3,value3);
 end
 
-<<<<<<< HEAD
 function dP = mRiccati(t, P, A, L, Q, Y, tspan)
     detat = (tspan(2)-tspan(1))/(size(Y,1)-1); 
     xx = interp1(tspan(1):detat:tspan(2),Y,t);
     A = A(xx');
-=======
-function dP = mRiccati(P, A, L, Q)
->>>>>>> aa39edfb
+    L = L(xx');
     P = reshape(P, size(A)); %Convert from "n^2"-by-1 to "n"-by-"n"
     dP = A*P + P*A.' + L*Q*L.'; %Determine derivative
     dP = dP(:); %Convert from "n"-by-"n" to "n^2"-by-1
